#include "gcodePlanner.h"
#include "pathOrderOptimizer.h"
#include "sliceDataStorage.h"
#include <cstring>
#include "debug.h" // debugging
#include "MergeInfillLines.h"

namespace cura {

GCodePath* GCodePlanner::getLatestPathWithConfig(GCodePathConfig* config, float flow)
{
    std::vector<GCodePath>& paths = extruder_plans.back().paths;
    if (paths.size() > 0 && paths[paths.size()-1].config == config && !paths[paths.size()-1].done && paths[paths.size()-1].flow == flow)
        return &paths[paths.size()-1];
    paths.push_back(GCodePath());
    GCodePath* ret = &paths[paths.size()-1];
    ret->retract = false;
    ret->config = config;
    ret->done = false;
    ret->flow = flow;
    if (config != &travelConfig)
    {
        last_retraction_config = config->retraction_config;
    }
    return ret;
}

void GCodePlanner::forceNewPathStart()
{
    std::vector<GCodePath>& paths = extruder_plans.back().paths;
    if (paths.size() > 0)
        paths[paths.size()-1].done = true;
}

GCodePlanner::GCodePlanner(CommandSocket* commandSocket, SliceDataStorage& storage, unsigned int layer_nr, int z, Point last_position, int current_extruder, RetractionConfig* retraction_config_travel, FanSpeedLayerTimeSettings& fan_speed_layer_time_settings, double travelSpeed, bool retraction_combing, int64_t comb_boundary_offset, bool travel_avoid_other_parts, int64_t travel_avoid_distance)
: storage(storage)
, commandSocket(commandSocket)
, layer_nr(layer_nr)
, z(z)
, start_position(last_position)
, lastPosition(last_position)
, fan_speed_layer_time_settings(fan_speed_layer_time_settings)
, travelConfig(retraction_config_travel, "MOVE")
, raft_config(nullptr)
{
    extruder_plans.emplace_back(current_extruder);
    travelConfig.setSpeed(travelSpeed);
    comb = nullptr;
    last_retraction_config = &storage.retraction_config; // start with general config
    setExtrudeSpeedFactor(1.0);
    setTravelSpeedFactor(1.0);
    extraTime = 0.0;
    totalPrintTime = 0.0;
    if (retraction_combing)
    {
        was_combing = true; // means it will try to get inside the comb boundary first
        is_going_to_comb = true; // means it will try to get inside the comb boundary 
        comb = new Comb(storage, layer_nr, comb_boundary_offset, travel_avoid_other_parts, travel_avoid_distance);
    }
    else
        comb = nullptr;
}

GCodePlanner::~GCodePlanner()
{
    if (comb)
        delete comb;
    if (raft_config)
        delete raft_config;
}

void GCodePlanner::setCombing(bool going_to_comb)
{
    is_going_to_comb = going_to_comb;
}


bool GCodePlanner::setExtruder(int extruder)
{
    if (extruder == extruder_plans.back().extruder)
    {
        return false;
    }
    SettingsBase* train = storage.meshgroup->getExtruderTrain(extruder_plans.back().extruder);
    bool end_pos_absolute = train->getSettingBoolean("machine_extruder_end_pos_abs");
    Point end_pos(train->getSettingInMicrons("machine_extruder_end_pos_x"), train->getSettingInMicrons("machine_extruder_end_pos_y"));
    addTravel((end_pos_absolute)? end_pos : lastPosition + end_pos);
    
    extruder_plans.emplace_back(extruder);
    
//     forceNewPathStart(); // automatic by the fact that we start a new ExtruderPlan
    
    train = storage.meshgroup->getExtruderTrain(extruder);
    bool start_pos_absolute = train->getSettingBoolean("machine_extruder_start_pos_abs");
    Point start_pos(train->getSettingInMicrons("machine_extruder_start_pos_x"), train->getSettingInMicrons("machine_extruder_start_pos_y"));
    lastPosition = (start_pos_absolute)? start_pos : lastPosition + start_pos;
    return true;
}

void GCodePlanner::moveInsideCombBoundary(int distance)
{
    if (!comb) return;
    Point p = lastPosition;
    if (comb->moveInsideBoundary(&p, distance))
    {
        //Move inside again, so we move out of tight 90deg corners
        comb->moveInsideBoundary(&p, distance);
        if (comb->inside(p))
        {
            addTravel_simple(p);
            //Make sure the that any retraction happens after this move, not before it by starting a new move path.
            forceNewPathStart();
        }
    }
}

void GCodePlanner::addTravel(Point p)
{
    GCodePath* path = nullptr;
    
    bool combed = false;
    
    if (comb != nullptr && lastPosition != no_point)
    {
        CombPaths combPaths;
        combed = comb->calc(lastPosition, p, combPaths, was_combing, is_going_to_comb, last_retraction_config->retraction_min_travel_distance);
        if (combed)
        {
            bool retract = combPaths.size() > 1;
            { // check whether we want to retract
                if (!retract && combPaths.size() == 1 && combPaths[0].throughAir && combPaths[0].size() > 2)
                { // retract when avoiding obstacles through air
                    retract = true;
                }
                
                for (unsigned int path_idx = 0; path_idx < combPaths.size() && !retract; path_idx++)
                { // retract when path moves through a boundary
                    if (combPaths[path_idx].cross_boundary) { retract = true; }
                }
            }
            
            if (retract && last_retraction_config->zHop > 0)
            { // TODO: stop comb calculation early! (as soon as we see we don't end in the same part as we began)
                path = getLatestPathWithConfig(&travelConfig);
                if (!shorterThen(lastPosition - p, last_retraction_config->retraction_min_travel_distance))
                {
                    path->retract = true;
                }
            }
            else 
            {
                for (CombPath& combPath : combPaths)
                { // add all comb paths (don't do anything special for paths which are moving through air)
                    if (combPath.size() == 0)
                    {
                        continue;
                    }
                    path = getLatestPathWithConfig(&travelConfig);
                    path->retract = retract;
                    for (Point& combPoint : combPath)
                    {
                        path->points.push_back(combPoint);
                    }
                    lastPosition = combPath.back();
                }
            }
        }
        was_combing = is_going_to_comb;
    }
    
    if(!combed) {
        // no combing? always retract!
        path = getLatestPathWithConfig(&travelConfig);
        if (!shorterThen(lastPosition - p, last_retraction_config->retraction_min_travel_distance))
        {
            path->retract = true;
        }
    }
    
    if(comb == nullptr) {
        // no combing? always retract!
        path = getLatestPathWithConfig(&travelConfig);
        path->retract = true;
    }
    addTravel_simple(p, path);
}

void GCodePlanner::addTravel_simple(Point p, GCodePath* path)
{
    if (path == nullptr)
    {
        path = getLatestPathWithConfig(&travelConfig);
    }
    path->points.push_back(p);
    lastPosition = p;
}


void GCodePlanner::addExtrusionMove(Point p, GCodePathConfig* config, float flow)
{
    getLatestPathWithConfig(config, flow)->points.push_back(p);
    lastPosition = p;
}

void GCodePlanner::addPolygon(PolygonRef polygon, int startIdx, GCodePathConfig* config, WallOverlapComputation* wall_overlap_computation)
{
    Point p0 = polygon[startIdx];
    addTravel(p0);
    for(unsigned int i=1; i<polygon.size(); i++)
    {
        Point p1 = polygon[(startIdx + i) % polygon.size()];
        addExtrusionMove(p1, config, (wall_overlap_computation)? wall_overlap_computation->getFlow(p0, p1) : 1.0);
        p0 = p1;
    }
    if (polygon.size() > 2)
    {
        Point& p1 = polygon[startIdx];
        addExtrusionMove(p1, config, (wall_overlap_computation)? wall_overlap_computation->getFlow(p0, p1) : 1.0);
    }
}

void GCodePlanner::addPolygonsByOptimizer(Polygons& polygons, GCodePathConfig* config, WallOverlapComputation* wall_overlap_computation, EZSeamType z_seam_type)
{
    PathOrderOptimizer orderOptimizer(lastPosition, z_seam_type);
    for(unsigned int i=0;i<polygons.size();i++)
        orderOptimizer.addPolygon(polygons[i]);
    orderOptimizer.optimize();
    for(unsigned int i=0;i<orderOptimizer.polyOrder.size();i++)
    {
        int nr = orderOptimizer.polyOrder[i];
        addPolygon(polygons[nr], orderOptimizer.polyStart[nr], config, wall_overlap_computation);
    }
}
void GCodePlanner::addLinesByOptimizer(Polygons& polygons, GCodePathConfig* config, int wipe_dist)
{
    LineOrderOptimizer orderOptimizer(lastPosition);
    for(unsigned int i=0;i<polygons.size();i++)
        orderOptimizer.addPolygon(polygons[i]);
    orderOptimizer.optimize();
    for(unsigned int i=0;i<orderOptimizer.polyOrder.size();i++)
    {
        int nr = orderOptimizer.polyOrder[i];
//         addPolygon(polygons[nr], orderOptimizer.polyStart[nr], config);
        PolygonRef polygon = polygons[nr];
        int start = orderOptimizer.polyStart[nr];
        int end = 1 - start;
        Point& p0 = polygon[start];
        addTravel(p0);
        Point& p1 = polygon[end];
        addExtrusionMove(p1, config);
        if (wipe_dist != 0)
        {
            int line_width = config->getLineWidth();
            if (vSize2(p1-p0) > line_width * line_width * 4)
            { // otherwise line will get optimized by combining multiple into a single extrusion move
                addExtrusionMove(p1 + normal(p1-p0, wipe_dist), config, 0.0);
            }
        }
    }
}

void GCodePlanner::forceMinimalLayerTime(double minTime, double minimalSpeed, double travelTime, double extrudeTime)
{
    double totalTime = travelTime + extrudeTime; 
    if (totalTime < minTime && extrudeTime > 0.0)
    {
        double minExtrudeTime = minTime - travelTime;
        if (minExtrudeTime < 1)
            minExtrudeTime = 1;
        double factor = extrudeTime / minExtrudeTime;
        for(ExtruderPlan& extr_plan : extruder_plans)
        {
            for (GCodePath& path : extr_plan.paths)
            {
                if (path.getExtrusionMM3perMM() == 0)
                    continue;
                double speed = path.config->getSpeed() * factor;
                if (speed < minimalSpeed)
                    factor = minimalSpeed / path.config->getSpeed();
            }
        }

        //Only slow down for the minimal time if that will be slower.
        assert(getExtrudeSpeedFactor() == 1.0); // The extrude speed factor is assumed not to be changed yet
        if (factor < 1.0)
        {
            setExtrudeSpeedFactor(factor);
        }
        else 
        {
            factor = 1.0;
        }
        
        double inv_factor = 1.0 / factor; // cause multiplication is faster than division
        
        // Adjust stored naive time estimates
        for(ExtruderPlan& extr_plan : extruder_plans)
        {
            extr_plan.estimates.extrude_time *= inv_factor;
            for (GCodePath& path : extr_plan.paths)
            {
                path.estimates.extrude_time *= inv_factor;
            }
        }

        if (minTime - (extrudeTime * inv_factor) - travelTime > 0.1)
        {
            this->extraTime = minTime - (extrudeTime * inv_factor) - travelTime;
        }
        this->totalPrintTime = (extrudeTime * inv_factor) + travelTime;
    }else{
        this->totalPrintTime = totalTime;
    }
}

TimeMaterialEstimates GCodePlanner::computeNaiveTimeEstimates()
{
    TimeMaterialEstimates ret;
    Point p0 = start_position;

    bool was_retracted = false; // wrong assumption; won't matter that much. (TODO)
    for(ExtruderPlan& extr_plan : extruder_plans)
    {
        for (GCodePath& path : extr_plan.paths)
        {
            bool is_extrusion_path = false;
            double* path_time_estimate;
            double& material_estimate = path.estimates.material;
            if (path.getExtrusionMM3perMM() > 0)
            {
                is_extrusion_path = true;
                path_time_estimate = &path.estimates.extrude_time;
            }
            else 
            {
                if (path.retract)
                {
                    path_time_estimate = &path.estimates.retracted_travel_time;
                }
                else 
                {
                    path_time_estimate = &path.estimates.unretracted_travel_time;
                }
                if (path.retract != was_retracted)
                { // handle retraction times
                    double retract_unretract_time;
                    RetractionConfig& retraction_config = *path.config->retraction_config;
                    if (path.retract)
                    {
                        retract_unretract_time = retraction_config.amount / retraction_config.speed;
                    }
                    else 
                    {
                        retract_unretract_time = retraction_config.primeAmount / retraction_config.primeSpeed;
                    }
                    path.estimates.retracted_travel_time += 0.5 * retract_unretract_time;
                    path.estimates.unretracted_travel_time += 0.5 * retract_unretract_time;
                }
            }
            for(Point& p1 : path.points)
            {
                double length = vSizeMM(p0 - p1);
                if (is_extrusion_path)
                {
                    material_estimate += length * INT2MM(path.config->getLayerHeight()) * INT2MM(path.config->getLineWidth());
                }
                double thisTime = length / path.config->getSpeed();
                *path_time_estimate += thisTime;
                p0 = p1;
            }
            extr_plan.estimates += path.estimates;
        }
        ret += extr_plan.estimates;
    }
    return ret;
}

<<<<<<< HEAD
void GCodePlanner::processFanSpeedAndMinimalLayerTime(GCodeExport& gcode)
=======
void GCodePlanner::processFanSpeedAndMinimalLayerTime()
>>>>>>> 1ed1de14
{
    FanSpeedLayerTimeSettings& fsml = fan_speed_layer_time_settings;
    TimeMaterialEstimates estimates = computeNaiveTimeEstimates();
    forceMinimalLayerTime(fsml.cool_min_layer_time, fsml.cool_min_speed, estimates.getTravelTime(), estimates.getExtrudeTime());

    // interpolate fan speed (for cool_fan_full_layer and for cool_min_layer_time_fan_speed_max)
    fan_speed = fsml.cool_fan_speed_min;
    double totalLayerTime = estimates.unretracted_travel_time + estimates.extrude_time;
    if (totalLayerTime < fsml.cool_min_layer_time)
    {
        fan_speed = fsml.cool_fan_speed_max;
    }
    else if (totalLayerTime < fsml.cool_min_layer_time_fan_speed_max)
    { 
        // when forceMinimalLayerTime didn't change the extrusionSpeedFactor, we adjust the fan speed
        fan_speed = fsml.cool_fan_speed_max - (fsml.cool_fan_speed_max-fsml.cool_fan_speed_min) * (totalLayerTime - fsml.cool_min_layer_time) / (fsml.cool_min_layer_time_fan_speed_max - fsml.cool_min_layer_time);
    }
    if (layer_nr < fsml.cool_fan_full_layer)
    {
        //Slow down the fan on the layers below the [cool_fan_full_layer], where layer 0 is speed 0.
        fan_speed = fan_speed * layer_nr / fsml.cool_fan_full_layer;
    }
}


void GCodePlanner::writeGCode(GCodeExport& gcode, bool liftHeadIfNeeded, int layerThickness)
{
    gcode.setCommandSocketAndLayerNr(commandSocket, layer_nr);
    
    gcode.writeLayerComment(layer_nr);
    
    gcode.setZ(z);
    
    gcode.writeFanCommand(fan_speed);
    
    GCodePathConfig* last_extrusion_config = nullptr;
    int extruder = gcode.getExtruderNr();

    for(unsigned int extruder_plan_idx = 0; extruder_plan_idx < extruder_plans.size(); extruder_plan_idx++)
    {
        ExtruderPlan& extruder_plan = extruder_plans[extruder_plan_idx];
        if (extruder != extruder_plan.extruder)
        {
            extruder = extruder_plan.extruder;
            gcode.switchExtruder(extruder);
        }
        std::vector<GCodePath>& paths = extruder_plan.paths;
        
        std::list<NozzleTempInsert>& inserts = extruder_plan.inserts;
        inserts.sort([](const NozzleTempInsert& a, const NozzleTempInsert& b) -> bool { 
                return  a.path_idx < b.path_idx; 
            } );
        
        for(unsigned int path_idx = 0; path_idx < paths.size(); path_idx++)
        {
            { // handle inserts
                while ( ! inserts.empty() && path_idx >= inserts.front().path_idx)
                { // handle the Insert to be inserted before this path_idx (and all inserts not handled yet)
                    inserts.front().write(gcode);
                    inserts.pop_front();
                }
            }
            GCodePath& path = paths[path_idx];
            if (path.retract)
            {
                writeRetraction(gcode, extruder_plan_idx, path_idx);
            }
            if (path.config != &travelConfig && last_extrusion_config != path.config)
            {
                gcode.writeTypeComment(path.config->name);
                last_extrusion_config = path.config;
            }
            double speed = path.config->getSpeed();

            if (path.getExtrusionMM3perMM() != 0)// Only apply the extrudeSpeed to extrusion moves
                speed *= getExtrudeSpeedFactor();
            else
                speed *= getExtrudeSpeedFactor();

            int64_t nozzle_size = 400; // TODO allow the machine settings to be passed on everywhere :: depends on which nozzle!
            
            if (MergeInfillLines(gcode, paths, inserts, travelConfig, nozzle_size).mergeInfillLines(speed, path_idx)) // !! has effect on path_idx !!
            { // !! has effect on path_idx !!
                // works when path_idx is the index of the travel move BEFORE the infill lines to be merged
                continue;
            }
            
            if (path.config == &travelConfig)
            { // early comp for travel paths, which are handled more simply
                for(unsigned int point_idx = 0; point_idx < path.points.size(); point_idx++)
                {
                    gcode.writeMove(path.points[point_idx], speed, path.getExtrusionMM3perMM());
                }
                continue;
            }
            
            bool spiralize = path.config->spiralize;
            if (spiralize)
            {
                //Check if we are the last spiralize path in the list, if not, do not spiralize.
                for(unsigned int m=path_idx+1; m<paths.size(); m++)
                {
                    if (paths[m].config->spiralize)
                        spiralize = false;
                }
            }
            if (!spiralize) // normal (extrusion) move (with coasting
            { 
                CoastingConfig& coasting_config = storage.coasting_config[extruder];
                bool coasting = coasting_config.coasting_enable; 
                if (coasting)
                {
                    coasting = writePathWithCoasting(gcode, extruder_plan_idx, path_idx, layerThickness
                                , coasting_config.coasting_volume_move, coasting_config.coasting_speed_move, coasting_config.coasting_min_volume_move
                                , coasting_config.coasting_volume_retract, coasting_config.coasting_speed_retract, coasting_config.coasting_min_volume_retract);
                }
                if (! coasting) // not same as 'else', cause we might have changed [coasting] in the line above...
                { // normal path to gcode algorithm
                    if (  // change   ||||||   to  /\/\/\/\/ ...
                        false &&
                        path_idx + 2 < paths.size() // has a next move
                        && paths[path_idx+1].points.size() == 1 // is single extruded line
                        && paths[path_idx+1].config != &travelConfig // next move is extrusion
                        && paths[path_idx+2].config == &travelConfig // next next move is travel
                        && shorterThen(path.points.back() - gcode.getPositionXY(), 2 * nozzle_size) // preceding extrusion is close by
                        && shorterThen(paths[path_idx+1].points.back() - path.points.back(), 2 * nozzle_size) // extrusion move is small
                        && shorterThen(paths[path_idx+2].points.back() - paths[path_idx+1].points.back(), 2 * nozzle_size) // consecutive extrusion is close by
                    )
                    {
                        gcode.writeMove(paths[path_idx+2].points.back(), speed, paths[path_idx+1].getExtrusionMM3perMM());
                        path_idx += 2;
                    }
                    else 
                    {
                        for(unsigned int point_idx = 0; point_idx < path.points.size(); point_idx++)
                        {
                            gcode.writeMove(path.points[point_idx], speed, path.getExtrusionMM3perMM());
                        }
                    }
                }
            }
            else
            { // SPIRALIZE
                //If we need to spiralize then raise the head slowly by 1 layer as this path progresses.
                float totalLength = 0.0;
                int z = gcode.getPositionZ();
                Point p0 = gcode.getPositionXY();
                for(unsigned int i=0; i<path.points.size(); i++)
                {
                    Point p1 = path.points[i];
                    totalLength += vSizeMM(p0 - p1);
                    p0 = p1;
                }

                float length = 0.0;
                p0 = gcode.getPositionXY();
                for(unsigned int point_idx = 0; point_idx < path.points.size(); point_idx++)
                {
                    Point p1 = path.points[point_idx];
                    length += vSizeMM(p0 - p1);
                    p0 = p1;
                    gcode.setZ(z + layerThickness * length / totalLength);
                    gcode.writeMove(path.points[point_idx], speed, path.getExtrusionMM3perMM());
                }
            }
        }
    
        { // handle remaining inserts
            while ( ! inserts.empty() )
            { // handle the Insert to be inserted before this path_idx (and all inserts not handled yet)
                NozzleTempInsert& insert = inserts.front();
                assert(insert.path_idx == extruder_plan.paths.size());
                insert.write(gcode);
                inserts.pop_front();
            }
        }
    }
    
    gcode.updateTotalPrintTime();
    if (liftHeadIfNeeded && extraTime > 0.0)
    {
        gcode.writeComment("Small layer, adding delay");
        if (last_extrusion_config)
        {
            bool extruder_switch_retract = false;// TODO: check whether we should do a retractoin_extruderSwitch; is the next path with a different extruder?
            writeRetraction(gcode, extruder_switch_retract, last_extrusion_config->retraction_config);
        }
        gcode.setZ(gcode.getPositionZ() + MM2INT(3.0));
        gcode.writeMove(gcode.getPositionXY(), travelConfig.getSpeed(), 0);
        gcode.writeMove(gcode.getPositionXY() - Point(-MM2INT(20.0), 0), travelConfig.getSpeed(), 0); // TODO: is this safe?! wouldn't the head move into the sides then?!
        gcode.writeDelay(extraTime);
    }
}

void GCodePlanner::writeRetraction(GCodeExport& gcode, unsigned int extruder_plan_idx, unsigned int path_idx_travel_after)
{
    if (makeRetractSwitchRetract(gcode, extruder_plan_idx, path_idx_travel_after))
    {
        gcode.writeRetraction_extruderSwitch();
    }
    else 
    {
        std::vector<GCodePath>& paths = extruder_plans[extruder_plan_idx].paths;
        RetractionConfig* extrusion_retraction_config = nullptr;
        for(int extrusion_path_idx = int(path_idx_travel_after) - 1; extrusion_path_idx >= 0; extrusion_path_idx--)
        { // backtrack to find the last extrusion path
            if (paths[extrusion_path_idx].config != &travelConfig)
            {
                extrusion_retraction_config = paths[extrusion_path_idx].config->retraction_config;
                break;
            }
        }
        writeRetraction(gcode, false, extrusion_retraction_config);
    }
}
void GCodePlanner::writeRetraction(GCodeExport& gcode, bool extruder_switch_retract, RetractionConfig* retraction_config)
{    
    if (extruder_switch_retract)
    {
        gcode.writeRetraction_extruderSwitch();
    }
    else 
    {
        if (retraction_config)
        {
            gcode.writeRetraction(retraction_config);
        }
        else 
        {
            gcode.writeRetraction(travelConfig.retraction_config);
        }
    }
}



bool GCodePlanner::makeRetractSwitchRetract(GCodeExport& gcode, unsigned int extruder_plan_idx, unsigned int path_idx)
{
    std::vector<GCodePath>& paths = extruder_plans[extruder_plan_idx].paths;
    for (unsigned int path_idx2 = path_idx + 1; path_idx2 < paths.size(); path_idx2++)
    {
        if (paths[path_idx2].getExtrusionMM3perMM() > 0) 
        {
            return false; 
        }
    }
    
    if (extruder_plans.size() <= extruder_plan_idx+1)
    {
        return false; // TODO: check first extruder of the next layer! (generally only on the last layer of the second extruder)
    }
        
    if (extruder_plans[extruder_plan_idx + 1].extruder != extruder_plans[extruder_plan_idx].extruder)
    {
        return true;
    }
    else 
    {
        return false;
    }
}
    
bool GCodePlanner::writePathWithCoasting(GCodeExport& gcode, unsigned int extruder_plan_idx, unsigned int path_idx, int64_t layerThickness, double coasting_volume_move, double coasting_speed_move, double coasting_min_volume_move, double coasting_volume_retract, double coasting_speed_retract, double coasting_min_volume_retract)
{
    std::vector<GCodePath>& paths = extruder_plans[extruder_plan_idx].paths;
    GCodePath& path = paths[path_idx];
    if (path_idx + 1 >= paths.size()
        ||
        ! (path.getExtrusionMM3perMM() > 0.0 &&  paths[path_idx + 1].config->getExtrusionMM3perMM() == 0.0) 
        ||
        path.points.size() < 2
        )
    {
        return false;
    }
    GCodePath& path_next = paths[path_idx + 1];
    
    if (path_next.retract)
    {
        if (coasting_volume_retract <= 0) { return false; }
        return writePathWithCoasting(gcode, path, path_next, layerThickness, coasting_volume_retract, coasting_speed_retract, coasting_min_volume_retract, makeRetractSwitchRetract(gcode, extruder_plan_idx, path_idx));
    }
    else
    {
        if (coasting_volume_move <= 0) { return false; }
        return writePathWithCoasting(gcode, path, path_next, layerThickness, coasting_volume_move, coasting_speed_move, coasting_min_volume_move);
    }
}  
bool GCodePlanner::writePathWithCoasting(GCodeExport& gcode, GCodePath& path, GCodePath& path_next, int64_t layerThickness, double coasting_volume, double coasting_speed, double coasting_min_volume, bool extruder_switch_retract)
{

    int64_t coasting_min_dist_considered = 100; // hardcoded setting for when to not perform coasting

    
    double extrude_speed = path.config->getSpeed() * getExtrudeSpeedFactor(); // travel speed 
    
    int64_t coasting_dist = MM2INT(MM2_2INT(coasting_volume) / layerThickness) / path.config->getLineWidth(); // closing brackets of MM2INT at weird places for precision issues
    int64_t coasting_min_dist = MM2INT(MM2_2INT(coasting_min_volume) / layerThickness) / path.config->getLineWidth(); // closing brackets of MM2INT at weird places for precision issues
    
    
    std::vector<int64_t> accumulated_dist_per_point; // the first accumulated dist is that of the last point! (that of the last point is always zero...)
    accumulated_dist_per_point.push_back(0);
    
    int64_t accumulated_dist = 0;
    
    bool length_is_less_than_min_dist = true;
    
    unsigned int acc_dist_idx_gt_coast_dist = NO_INDEX; // the index of the first point with accumulated_dist more than coasting_dist (= index into accumulated_dist_per_point)
     // == the point printed BEFORE the start point for coasting
    
    
    Point* last = &path.points[path.points.size() - 1];
    for (unsigned int backward_point_idx = 1; backward_point_idx < path.points.size(); backward_point_idx++)
    {
        Point& point = path.points[path.points.size() - 1 - backward_point_idx];
        int64_t dist = vSize(point - *last);
        accumulated_dist += dist;
        accumulated_dist_per_point.push_back(accumulated_dist);
        
        if (acc_dist_idx_gt_coast_dist == NO_INDEX && accumulated_dist >= coasting_dist)
        {
            acc_dist_idx_gt_coast_dist = backward_point_idx; // the newly added point
        }
        
        if (accumulated_dist >= coasting_min_dist)
        {
            length_is_less_than_min_dist = false;
            break;
        }
        
        last = &point;
    }
    
    if (accumulated_dist < coasting_min_dist_considered)
    {
        return false;
    }
    int64_t actual_coasting_dist = coasting_dist;
    if (length_is_less_than_min_dist)
    {
        // in this case accumulated_dist is the length of the whole path
        actual_coasting_dist = accumulated_dist * coasting_dist / coasting_min_dist;
        for (acc_dist_idx_gt_coast_dist = 0 ; acc_dist_idx_gt_coast_dist < accumulated_dist_per_point.size() ; acc_dist_idx_gt_coast_dist++)
        { // search for the correct coast_dist_idx
            if (accumulated_dist_per_point[acc_dist_idx_gt_coast_dist] > actual_coasting_dist)
            {
                break;
            }
        }
    }
    
    if (acc_dist_idx_gt_coast_dist == NO_INDEX) 
    { // something has gone wrong; coasting_min_dist < coasting_dist ?
        return false;
    }
    
    unsigned int point_idx_before_start = path.points.size() - 1 - acc_dist_idx_gt_coast_dist;
    
    Point start;
    { // computation of begin point of coasting
        int64_t residual_dist = actual_coasting_dist - accumulated_dist_per_point[acc_dist_idx_gt_coast_dist - 1];
        Point& a = path.points[point_idx_before_start];
        Point& b = path.points[point_idx_before_start + 1];
        start = b + normal(a-b, residual_dist);
    }
    
    { // write normal extrude path:
        for(unsigned int point_idx = 0; point_idx <= point_idx_before_start; point_idx++)
        {
            gcode.writeMove(path.points[point_idx], extrude_speed, path.getExtrusionMM3perMM());
        }
        gcode.writeMove(start, extrude_speed, path.getExtrusionMM3perMM());
    }
    
    if (path_next.retract)
    {
        writeRetraction(gcode, extruder_switch_retract, path.config->retraction_config);
    }
    
    for (unsigned int point_idx = point_idx_before_start + 1; point_idx < path.points.size(); point_idx++)
    {
        gcode.writeMove(path.points[point_idx], coasting_speed * path.config->getSpeed(), 0);
    }
    
    gcode.setLastCoastedAmountMM3(path.getExtrusionMM3perMM() * INT2MM(actual_coasting_dist));
    
    return true;
}

}//namespace cura<|MERGE_RESOLUTION|>--- conflicted
+++ resolved
@@ -375,11 +375,7 @@
     return ret;
 }
 
-<<<<<<< HEAD
-void GCodePlanner::processFanSpeedAndMinimalLayerTime(GCodeExport& gcode)
-=======
 void GCodePlanner::processFanSpeedAndMinimalLayerTime()
->>>>>>> 1ed1de14
 {
     FanSpeedLayerTimeSettings& fsml = fan_speed_layer_time_settings;
     TimeMaterialEstimates estimates = computeNaiveTimeEstimates();
