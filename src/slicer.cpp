--- conflicted
+++ resolved
@@ -7,14 +7,8 @@
 #include <sys/stat.h>
 #include <fcntl.h>
 #include <unistd.h>
-<<<<<<< HEAD
-=======
-<<<<<<< HEAD
->>>>>>> 701bdfe8
 
 #include <algorithm> // remove_if
-=======
->>>>>>> 0cc0219e6ac92756fdf9c1f9dd3cf7d373b571d1
 
 #include "utils/gettime.h"
 #include "utils/logoutput.h"
@@ -469,11 +463,6 @@
 {
     assert(layer_count > 0);
 
-<<<<<<< HEAD
-		fprintf(stderr, "INITIAL %i THICKNESS %i\n", initial, thickness);
-=======
->>>>>>> 701bdfe8
-		fprintf(stderr, "LAYER COUNT %u\n", layer_count);
     layers.resize(layer_count);
     
     for(int32_t layer_nr = 0; layer_nr < layer_count; layer_nr++)
@@ -583,10 +572,6 @@
 					double cur_thickness = std::get<1>(sinit);
 
 					cur_height += cur_thickness;
-<<<<<<< HEAD
-
-=======
->>>>>>> 701bdfe8
 					/* Read the boundary. */
 					std::tuple<double, double> pt2d;
 					{
@@ -643,10 +628,6 @@
 				}
 
 				if(cur_layer < layers.size()){
-<<<<<<< HEAD
-					fprintf(stderr, "CUR LAYER IS %u, expected %u\n", cur_layer, layers.size());
-=======
->>>>>>> 701bdfe8
     			layers.resize(cur_layer);
 				}
 			}
