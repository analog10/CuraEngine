
#include <list>

#include "FffGcodeWriter.h"
#include "FffProcessor.h"
#include "Progress.h"
#include "wallOverlap.h"

namespace cura
{


void FffGcodeWriter::writeGCode(SliceDataStorage& storage, TimeKeeper& time_keeper)
{
    PrimeTower primetower();
    
    gcode.preSetup(storage.meshgroup);
    
    if (meshgroup_number == 1)
    {
        gcode.resetTotalPrintTimeAndFilament();
    }
    
    if (command_socket)
        command_socket->beginGCode();

    setConfigFanSpeedLayerTime();
    
    setConfigCoasting(storage);

    setConfigRetraction(storage);
    
    initConfigs(storage);
    
    for (int extruder = 0; extruder < storage.meshgroup->getExtruderCount(); extruder++)
    { // skirt
        storage.skirt_config[extruder].setLayerHeight(getSettingInMicrons("layer_height_0"));
    }
    
    
    layer_plan_buffer.setPreheatConfig(*storage.meshgroup);
    
    if (meshgroup_number == 1)
    {
        processStartingCode(storage);
    }
    else
    {
        processNextMeshGroupCode(storage);
    }
    meshgroup_number++;

    size_t total_layers = 0;
    for (SliceMeshStorage& mesh : storage.meshes)
    {
        total_layers = std::max(total_layers, mesh.layers.size());
    }
    
    gcode.writeLayerCountComment(total_layers);

    bool has_raft = getSettingAsPlatformAdhesion("adhesion_type") == EPlatformAdhesion::RAFT;
    if (has_raft)
    {
        processRaft(storage, total_layers);
    }
    
    for (int extruder = 0; extruder < storage.meshgroup->getExtruderCount(); extruder++)
        last_prime_tower_poly_printed[extruder] = -1; // layer 0 has its prime tower printed during the brim (?)
    
    for(unsigned int layer_nr=0; layer_nr<total_layers; layer_nr++)
    {
        processLayer(storage, layer_nr, total_layers, has_raft);
    }

    Progress::messageProgressStage(Progress::Stage::FINISH, &time_keeper, command_socket);

    //Store the object height for when we are printing multiple objects, as we need to clear every one of them when moving to the next position.
    max_object_height = std::max(max_object_height, storage.model_max.z);
    
    if (command_socket)
    {
        command_socket->sendGCodeLayer();
        command_socket->endSendSlicedObject();
    }
    
    layer_plan_buffer.flush();
}

void FffGcodeWriter::setConfigFanSpeedLayerTime()
{
    fan_speed_layer_time_settings.cool_min_layer_time = getSettingInSeconds("cool_min_layer_time");
    fan_speed_layer_time_settings.cool_min_layer_time_fan_speed_max = getSettingInSeconds("cool_min_layer_time_fan_speed_max");
    fan_speed_layer_time_settings.cool_fan_speed_min = getSettingInPercentage("cool_fan_speed_min");
    fan_speed_layer_time_settings.cool_fan_speed_max = getSettingInPercentage("cool_fan_speed_max");
    fan_speed_layer_time_settings.cool_min_speed = getSettingInMillimetersPerSecond("cool_min_speed");
    fan_speed_layer_time_settings.cool_fan_full_layer = getSettingAsCount("cool_fan_full_layer");
}

void FffGcodeWriter::setConfigCoasting(SliceDataStorage& storage) 
{
    for (int extr = 0; extr < storage.meshgroup->getExtruderCount(); extr++)
    {
        storage.coasting_config.emplace_back();
        ExtruderTrain* train = storage.meshgroup->getExtruderTrain(extr);
        CoastingConfig& coasting_config = storage.coasting_config.back();
        coasting_config.coasting_enable = train->getSettingBoolean("coasting_enable"); 
        coasting_config.coasting_volume_move = train->getSettingInCubicMillimeters("coasting_volume_move"); 
        coasting_config.coasting_min_volume_move = train->getSettingInCubicMillimeters("coasting_min_volume_move"); 
        coasting_config.coasting_speed_move = train->getSettingInPercentage("coasting_speed_move") / 100.0; 
        coasting_config.coasting_volume_retract = train->getSettingInCubicMillimeters("coasting_volume_retract");
        coasting_config.coasting_min_volume_retract = train->getSettingInCubicMillimeters("coasting_min_volume_retract");
        coasting_config.coasting_speed_retract = train->getSettingInPercentage("coasting_speed_retract") / 100.0;
    }
}

void FffGcodeWriter::setConfigRetraction(SliceDataStorage& storage) 
{
    storage.retraction_config.distance = (storage.getSettingBoolean("retraction_enable"))? INT2MM(getSettingInMicrons("retraction_amount")) : 0;
    storage.retraction_config.prime_volume = getSettingInCubicMillimeters("retraction_extra_prime_amount");
    storage.retraction_config.speed = getSettingInMillimetersPerSecond("retraction_retract_speed");
    storage.retraction_config.primeSpeed = getSettingInMillimetersPerSecond("retraction_prime_speed");
    storage.retraction_config.zHop = getSettingInMicrons("retraction_hop");
    storage.retraction_config.retraction_min_travel_distance = getSettingInMicrons("retraction_min_travel");
    storage.retraction_config.retraction_extrusion_window = INT2MM(getSettingInMicrons("retraction_extrusion_window"));
    storage.retraction_config.retraction_count_max = getSettingInMicrons("retraction_count_max");
    
    int extruder_count = storage.meshgroup->getExtruderCount();
    for (int extruder = 0; extruder < extruder_count; extruder++)
    {
        ExtruderTrain* train = storage.meshgroup->getExtruderTrain(extruder);
        RetractionConfig& retraction_config = storage.retraction_config_per_extruder[extruder];
        retraction_config.distance = (train->getSettingBoolean("retraction_enable"))? INT2MM(train->getSettingInMicrons("retraction_amount")) : 0;
        retraction_config.prime_volume = train->getSettingInCubicMillimeters("retraction_extra_prime_amount");
        retraction_config.speed = train->getSettingInMillimetersPerSecond("retraction_retract_speed");
        retraction_config.primeSpeed = train->getSettingInMillimetersPerSecond("retraction_prime_speed");
        retraction_config.zHop = train->getSettingInMicrons("retraction_hop");
        retraction_config.retraction_min_travel_distance = train->getSettingInMicrons("retraction_min_travel");
        retraction_config.retraction_extrusion_window = INT2MM(train->getSettingInMicrons("retraction_extrusion_window"));
        retraction_config.retraction_count_max = train->getSettingInMicrons("retraction_count_max");
    }
    for(SliceMeshStorage& mesh : storage.meshes)
    {
        mesh.retraction_config.distance = (mesh.getSettingBoolean("retraction_enable"))? INT2MM(mesh.getSettingInMicrons("retraction_amount")) : 0;
        mesh.retraction_config.prime_volume = mesh.getSettingInCubicMillimeters("retraction_extra_prime_amount");
        mesh.retraction_config.speed = mesh.getSettingInMillimetersPerSecond("retraction_retract_speed");
        mesh.retraction_config.primeSpeed = mesh.getSettingInMillimetersPerSecond("retraction_prime_speed");
        mesh.retraction_config.zHop = mesh.getSettingInMicrons("retraction_hop");
        mesh.retraction_config.retraction_min_travel_distance = mesh.getSettingInMicrons("retraction_min_travel");
        mesh.retraction_config.retraction_extrusion_window = INT2MM(mesh.getSettingInMicrons("retraction_extrusion_window"));
        mesh.retraction_config.retraction_count_max = mesh.getSettingInMicrons("retraction_count_max");
    }
}

void FffGcodeWriter::initConfigs(SliceDataStorage& storage)
{
    storage.travel_config.init(getSettingInMillimetersPerSecond("speed_travel"), 0, 0);
    
    for (int extruder = 0; extruder < storage.meshgroup->getExtruderCount(); extruder++)
    { // skirt
        SettingsBase* train = storage.meshgroup->getExtruderTrain(extruder);
        storage.skirt_config[extruder].init(train->getSettingInMillimetersPerSecond("skirt_speed"), train->getSettingInMicrons("skirt_line_width"), train->getSettingInPercentage("material_flow"));
    }

    { // support 
        SettingsBase* train = storage.meshgroup->getExtruderTrain(getSettingAsIndex("support_extruder_nr"));
        storage.support_config.init(getSettingInMillimetersPerSecond("speed_support_lines"), getSettingInMicrons("support_line_width"), train->getSettingInPercentage("material_flow"));
        
        storage.support_roof_config.init(getSettingInMillimetersPerSecond("speed_support_roof"), getSettingInMicrons("support_roof_line_width"), train->getSettingInPercentage("material_flow"));
    }
    
    for (SliceMeshStorage& mesh : storage.meshes)
    {
        mesh.inset0_config.init(mesh.getSettingInMillimetersPerSecond("speed_wall_0"), mesh.getSettingInMicrons("wall_line_width_0"), mesh.getSettingInPercentage("material_flow"));
        mesh.insetX_config.init(mesh.getSettingInMillimetersPerSecond("speed_wall_x"), mesh.getSettingInMicrons("wall_line_width_x"), mesh.getSettingInPercentage("material_flow"));
        mesh.skin_config.init(mesh.getSettingInMillimetersPerSecond("speed_topbottom"), mesh.getSettingInMicrons("skin_line_width"), mesh.getSettingInPercentage("material_flow"));
    
        for(unsigned int idx=0; idx<MAX_INFILL_COMBINE; idx++)
        {
            mesh.infill_config[idx].init(mesh.getSettingInMillimetersPerSecond("speed_infill"), mesh.getSettingInMicrons("infill_line_width") * (idx + 1), mesh.getSettingInPercentage("material_flow"));
        }
    }
    
    storage.primeTower.initConfigs(storage.meshgroup, storage.retraction_config_per_extruder);
}

void FffGcodeWriter::processStartingCode(SliceDataStorage& storage)
{
    if (!command_socket)
    {
        std::ostringstream prefix;
        prefix << "FLAVOR:" << toString(gcode.getFlavor());
        gcode.writeComment(prefix.str().c_str());
        if (gcode.getFlavor() == EGCodeFlavor::ULTIGCODE)
        {
            gcode.writeComment("TIME:666");
            gcode.writeComment("MATERIAL:666");
            gcode.writeComment("MATERIAL2:-1");
        }
    }
    if (gcode.getFlavor() != EGCodeFlavor::ULTIGCODE)
    {
        if (getSettingBoolean("material_bed_temp_prepend")) 
        {
            if (getSettingBoolean("machine_heated_bed") && getSettingInDegreeCelsius("material_bed_temperature") > 0)
            {
                gcode.writeBedTemperatureCommand(getSettingInDegreeCelsius("material_bed_temperature"), getSettingBoolean("material_bed_temp_wait"));
            }
        }

        if (getSettingBoolean("material_print_temp_prepend")) 
        {
            for(SliceMeshStorage& mesh : storage.meshes)
            {
                if (mesh.getSettingInDegreeCelsius("material_print_temperature") > 0)
                {
                    gcode.writeTemperatureCommand(mesh.getSettingAsIndex("extruder_nr"), mesh.getSettingInDegreeCelsius("material_print_temperature"));
                }
            }
            if (getSettingBoolean("material_print_temp_wait")) 
            {
                for(SliceMeshStorage& mesh : storage.meshes)
                {
                    if (mesh.getSettingInDegreeCelsius("material_print_temperature") > 0)
                    {
                        gcode.writeTemperatureCommand(mesh.getSettingAsIndex("extruder_nr"), mesh.getSettingInDegreeCelsius("material_print_temperature"), true);
                    }
                }
            }
        }
    }
    
    gcode.writeCode(getSettingString("machine_start_gcode").c_str());

    gcode.writeComment("Generated with Cura_SteamEngine " VERSION);
    if (gcode.getFlavor() == EGCodeFlavor::BFB)
    {
        gcode.writeComment("enable auto-retraction");
        std::ostringstream tmp;
        tmp << "M227 S" << (getSettingInMicrons("retraction_amount") * 2560 / 1000) << " P" << (getSettingInMicrons("retraction_amount") * 2560 / 1000);
        gcode.writeLine(tmp.str().c_str());
    }
}

void FffGcodeWriter::processNextMeshGroupCode(SliceDataStorage& storage)
{
    gcode.writeFanCommand(0);
    gcode.resetExtrusionValue();
    gcode.setZ(max_object_height + 5000);
    gcode.writeMove(gcode.getPositionXY(), getSettingInMillimetersPerSecond("speed_travel"), 0);
    gcode.writeMove(Point(storage.model_min.x, storage.model_min.y), getSettingInMillimetersPerSecond("speed_travel"), 0);
}
    
void FffGcodeWriter::processRaft(SliceDataStorage& storage, unsigned int total_layers)
{
    int extruder_nr = getSettingAsIndex("adhesion_extruder_nr");
    ExtruderTrain* train = storage.meshgroup->getExtruderTrain(extruder_nr);
    
    bool retraction_combing = true; 
    
    int n_raft_surface_layers = train->getSettingAsCount("raft_surface_layers");
    
    int z = 0;
    
    { // set configs 
        storage.raft_base_config.init(train->getSettingInMillimetersPerSecond("raft_base_speed"), train->getSettingInMicrons("raft_base_line_width"), train->getSettingInPercentage("material_flow"));
        storage.raft_base_config.setLayerHeight(train->getSettingInMicrons("raft_base_thickness"));
        
        storage.raft_interface_config.init(train->getSettingInMillimetersPerSecond("raft_interface_speed"), train->getSettingInMicrons("raft_interface_line_width"), train->getSettingInPercentage("material_flow"));
        storage.raft_interface_config.setLayerHeight(train->getSettingInMicrons("raft_interface_thickness"));

        storage.raft_surface_config.init(train->getSettingInMillimetersPerSecond("raft_surface_speed"), train->getSettingInMicrons("raft_surface_line_width"), train->getSettingInPercentage("material_flow"));
        storage.raft_surface_config.setLayerHeight(train->getSettingInMicrons("raft_surface_thickness"));
    }
    
    { // raft base layer
        
        int layer_nr = -n_raft_surface_layers - 2;
        int layer_height = getSettingInMicrons("raft_base_thickness");
        z += layer_height;
        GCodePlanner& gcode_layer = layer_plan_buffer.emplace_back(command_socket, storage, layer_nr, z, layer_height, last_position_planned, current_extruder_planned, fan_speed_layer_time_settings, retraction_combing, train->getSettingInMicrons("machine_nozzle_size"), train->getSettingBoolean("travel_avoid_other_parts"), train->getSettingInMicrons("travel_avoid_distance"));
        
        gcode_layer.setCombing(false);
        if (getSettingAsIndex("adhesion_extruder_nr") > 0)
            gcode_layer.setExtruder(extruder_nr);
        if (command_socket)
            command_socket->sendLayerInfo(layer_nr, z, layer_height);
        gcode_layer.addPolygonsByOptimizer(storage.raftOutline, &storage.raft_base_config);

        Polygons raftLines;
        int offset_from_poly_outline = 0;
        generateLineInfill(storage.raftOutline, offset_from_poly_outline, raftLines, storage.raft_base_config.getLineWidth(), train->getSettingInMicrons("raft_base_line_spacing"), train->getSettingInPercentage("infill_overlap"), 0);
        gcode_layer.addLinesByOptimizer(raftLines, &storage.raft_base_config);
        sendPolygons(SupportType, layer_nr, raftLines, storage.raft_base_config.getLineWidth());

        last_position_planned = gcode_layer.getLastPosition();
        current_extruder_planned = gcode_layer.getExtruder();
        
        gcode_layer.setFanSpeed(train->getSettingInPercentage("raft_base_fan_speed"));
        gcode_layer.processFanSpeedAndMinimalLayerTime();
    }

    { // raft interface layer
        int layer_nr = -n_raft_surface_layers - 1;
        int layer_height = train->getSettingInMicrons("raft_interface_thickness");
        z += layer_height;
        GCodePlanner& gcode_layer = layer_plan_buffer.emplace_back(command_socket, storage, layer_nr, z, layer_height, last_position_planned, current_extruder_planned, fan_speed_layer_time_settings, retraction_combing, train->getSettingInMicrons("machine_nozzle_size"), train->getSettingBoolean("travel_avoid_other_parts"), train->getSettingInMicrons("travel_avoid_distance"));
        
        gcode_layer.setCombing(false);
        if (command_socket)
            command_socket->sendLayerInfo(layer_nr, z, layer_height);
        
        Polygons raftLines;
        int offset_from_poly_outline = 0;
        generateLineInfill(storage.raftOutline, offset_from_poly_outline, raftLines, storage.raft_interface_config.getLineWidth(), train->getSettingInMicrons("raft_interface_line_spacing"), train->getSettingInPercentage("infill_overlap"), train->getSettingAsCount("raft_surface_layers") > 0 ? 45 : 90);
        gcode_layer.addLinesByOptimizer(raftLines, &storage.raft_interface_config);
        sendPolygons(SupportType, layer_nr, raftLines, storage.raft_interface_config.getLineWidth());
        
        last_position_planned = gcode_layer.getLastPosition();
        current_extruder_planned = gcode_layer.getExtruder();

        gcode_layer.setFanSpeed(train->getSettingInPercentage("raft_interface_fan_speed"));
        gcode_layer.processFanSpeedAndMinimalLayerTime();
    }
    
    int layer_height = train->getSettingInMicrons("raft_surface_thickness");

    for (int raftSurfaceLayer=1; raftSurfaceLayer <= n_raft_surface_layers; raftSurfaceLayer++)
    { // raft surface layers
        int layer_nr = -n_raft_surface_layers + raftSurfaceLayer - 1;
        z += layer_height;
        GCodePlanner& gcode_layer = layer_plan_buffer.emplace_back(command_socket, storage, layer_nr, z, layer_height, last_position_planned, current_extruder_planned, fan_speed_layer_time_settings, retraction_combing, train->getSettingInMicrons("machine_nozzle_size"), train->getSettingBoolean("travel_avoid_other_parts"), train->getSettingInMicrons("travel_avoid_distance"));
        
        gcode_layer.setCombing(false);
        if (command_socket)
            command_socket->sendLayerInfo(layer_nr, z, layer_height);
        
        Polygons raft_lines;
        int offset_from_poly_outline = 0;
        generateLineInfill(storage.raftOutline, offset_from_poly_outline, raft_lines, storage.raft_surface_config.getLineWidth(), train->getSettingInMicrons("raft_surface_line_spacing"), train->getSettingInPercentage("infill_overlap"), 90 * raftSurfaceLayer);
        gcode_layer.addLinesByOptimizer(raft_lines, &storage.raft_surface_config);
        sendPolygons(SupportType, layer_nr, raft_lines, storage.raft_surface_config.getLineWidth());

        last_position_planned = gcode_layer.getLastPosition();
        current_extruder_planned = gcode_layer.getExtruder();
        
        gcode_layer.setFanSpeed(train->getSettingInPercentage("raft_surface_fan_speed"));
        gcode_layer.processFanSpeedAndMinimalLayerTime();
    }
}

void FffGcodeWriter::processLayer(SliceDataStorage& storage, unsigned int layer_nr, unsigned int total_layers, bool has_raft)
{
    Progress::messageProgress(Progress::Stage::EXPORT, layer_nr+1, total_layers, command_socket);
    
    int layer_thickness = getSettingInMicrons("layer_height");
    if (layer_nr == 0)
    {
        layer_thickness = getSettingInMicrons("layer_height_0");
    }
<<<<<<< HEAD

    int64_t comb_offset_from_outlines = storage.meshgroup->getExtruderTrain(current_extruder_planned)->getSettingInMicrons("machine_nozzle_size") * 2; // TODO: only used when there is no second wall.
=======
    
    int64_t comb_offset_from_outlines = storage.meshgroup->getExtruderTrain(gcode.getExtruderNr())->getSettingInMicrons("machine_nozzle_size") * 2; // TODO: only used when there is no second wall.
>>>>>>> 8248052b
    int64_t z = storage.meshes[0].layers[layer_nr].printZ;
    GCodePlanner& gcode_layer = layer_plan_buffer.emplace_back(command_socket, storage, layer_nr, z, layer_thickness, last_position_planned, current_extruder_planned, fan_speed_layer_time_settings, getSettingBoolean("retraction_combing"), comb_offset_from_outlines, getSettingBoolean("travel_avoid_other_parts"), getSettingInMicrons("travel_avoid_distance"));

    if (layer_nr == 0)
    {
        int start_extruder = 0; // TODO: make settable
        gcode_layer.setExtruder(start_extruder);
        processSkirt(storage, gcode_layer, start_extruder);
    }
    
    int extruder_nr_before = gcode_layer.getExtruder();
    addSupportToGCode(storage, gcode_layer, layer_nr, extruder_nr_before, true);

    processOozeShield(storage, gcode_layer, layer_nr);
    
    processDraftShield(storage, gcode_layer, layer_nr);

    //Figure out in which order to print the meshes, do this by looking at the current extruder and preferer the meshes that use that extruder.
    std::vector<unsigned int> mesh_order = calculateMeshOrder(storage, gcode_layer.getExtruder());
    gcode_layer.setCombing(true);
    for(unsigned int mesh_idx : mesh_order)
    {
        SliceMeshStorage* mesh = &storage.meshes[mesh_idx];
        if (mesh->getSettingAsSurfaceMode("magic_mesh_surface_mode") == ESurfaceMode::SURFACE)
        {
            gcode_layer.setCombing(false);
            addMeshLayerToGCode_meshSurfaceMode(storage, mesh, gcode_layer, layer_nr);
        }
        else
        {
            gcode_layer.setCombing(true); // needed when the last mesh was spiralized
            addMeshLayerToGCode(storage, mesh, gcode_layer, layer_nr);
        }
    }
    gcode_layer.setCombing(false);
    
    addSupportToGCode(storage, gcode_layer, layer_nr, extruder_nr_before, false);

    { // add prime tower if it hasn't already been added
        // print the prime tower if it hasn't been printed yet
        int prev_extruder = gcode_layer.getExtruder(); // most likely the same extruder as we are extruding with now
        addPrimeTower(storage, gcode_layer, layer_nr, prev_extruder);
    }
    
    last_position_planned = gcode_layer.getLastPosition();
    current_extruder_planned = gcode_layer.getExtruder();
    
    gcode_layer.processFanSpeedAndMinimalLayerTime();
}

void FffGcodeWriter::processSkirt(SliceDataStorage& storage, GCodePlanner& gcode_layer, unsigned int extruder_nr)
{
    gcode_layer.setCombing(false);
    Polygons& skirt = storage.skirt[extruder_nr];
    if (skirt.size() > 0)
    {
        gcode_layer.addTravel(skirt[skirt.size()-1].closestPointTo(gcode_layer.getLastPosition()));
    }
    gcode_layer.addPolygonsByOptimizer(skirt, &storage.skirt_config[extruder_nr]);
    
}

void FffGcodeWriter::processOozeShield(SliceDataStorage& storage, GCodePlanner& gcode_layer, unsigned int layer_nr)
{
    if (storage.oozeShield.size() > 0)
    {
        gcode_layer.setCombing(false);
        gcode_layer.addPolygonsByOptimizer(storage.oozeShield[layer_nr], &storage.skirt_config[0]); // TODO: skirt config idx should correspond to ooze shield extruder nr
    }
}

void FffGcodeWriter::processDraftShield(SliceDataStorage& storage, GCodePlanner& gcode_layer, unsigned int layer_nr)
{
    if (storage.draft_protection_shield.size() == 0)
    {
        return;
    }
    
    int draft_shield_height = getSettingInMicrons("draft_shield_height");
    int layer_height_0 = getSettingInMicrons("layer_height_0");
    int layer_height = getSettingInMicrons("layer_height");
    
    int max_screen_layer = (draft_shield_height - layer_height_0) / layer_height + 1;
    
    if (int(layer_nr) > max_screen_layer)
    {
        return;
    }
    
    gcode_layer.setCombing(false);
    gcode_layer.addPolygonsByOptimizer(storage.draft_protection_shield, &storage.skirt_config[0]); // TODO: skirt config idx should correspond to draft shield extruder nr
    
}

std::vector<unsigned int> FffGcodeWriter::calculateMeshOrder(SliceDataStorage& storage, int current_extruder)
{
    std::vector<unsigned int> ret;
    std::list<unsigned int> add_list;
    for(unsigned int mesh_idx = 0; mesh_idx < storage.meshes.size(); mesh_idx++)
        add_list.push_back(mesh_idx);

    int add_extruder_nr = current_extruder;
    while(add_list.size() > 0)
    {
        for(auto add_it = add_list.begin(); add_it != add_list.end(); )
        {
            if (storage.meshes[*add_it].getSettingAsIndex("extruder_nr") == add_extruder_nr)
            {
                ret.push_back(*add_it);
                add_it = add_list.erase(add_it);
            } 
            else 
            {
                ++add_it;
            }
        }
        if (add_list.size() > 0)
            add_extruder_nr = storage.meshes[*add_list.begin()].getSettingAsIndex("extruder_nr");
    }
    return ret;
}

void FffGcodeWriter::addMeshLayerToGCode_meshSurfaceMode(SliceDataStorage& storage, SliceMeshStorage* mesh, GCodePlanner& gcode_layer, int layer_nr)
{
    if (layer_nr > mesh->layer_nr_max_filled_layer)
    {
        return;
    }
    
    setExtruder_addPrime(storage, gcode_layer, layer_nr, mesh->getSettingAsIndex("extruder_nr"));

    SliceLayer* layer = &mesh->layers[layer_nr];


    Polygons polygons;
    for(unsigned int partNr=0; partNr<layer->parts.size(); partNr++)
    {
        polygons.add(layer->parts[partNr].outline);
    }
    if (mesh->getSettingBoolean("magic_spiralize")) 
        mesh->inset0_config.spiralize = true;

    gcode_layer.addPolygonsByOptimizer(polygons, &mesh->inset0_config);
    
    addMeshOpenPolyLinesToGCode(storage, mesh, gcode_layer, layer_nr);
}

void FffGcodeWriter::addMeshOpenPolyLinesToGCode(SliceDataStorage& storage, SliceMeshStorage* mesh, GCodePlanner& gcode_layer, int layer_nr)
{
    SliceLayer* layer = &mesh->layers[layer_nr];
    
    Polygons lines;
    for(PolygonRef polyline : layer->openPolyLines)
    {
        for(unsigned int point_idx = 1; point_idx<polyline.size(); point_idx++)
        {
            Polygon p;
            p.add(polyline[point_idx-1]);
            p.add(polyline[point_idx]);
            lines.add(p);
        }
    }
    gcode_layer.addLinesByOptimizer(lines, &mesh->inset0_config);
    
}

void FffGcodeWriter::addMeshLayerToGCode(SliceDataStorage& storage, SliceMeshStorage* mesh, GCodePlanner& gcode_layer, int layer_nr)
{
    if (layer_nr > mesh->layer_nr_max_filled_layer)
    {
        return;
    }
    
    SliceLayer* layer = &mesh->layers[layer_nr];

    if (layer->parts.size() == 0)
    {
        return;
    }
    
    setExtruder_addPrime(storage, gcode_layer, layer_nr, mesh->getSettingAsIndex("extruder_nr"));

    
    EZSeamType z_seam_type = mesh->getSettingAsZSeamType("z_seam_type");
    PathOrderOptimizer part_order_optimizer(last_position_planned, z_seam_type);
    for(unsigned int partNr=0; partNr<layer->parts.size(); partNr++)
    {
        part_order_optimizer.addPolygon(layer->parts[partNr].insets[0][0]);
    }
    part_order_optimizer.optimize();

    bool skin_alternate_rotation = mesh->getSettingBoolean("skin_alternate_rotation") && ( mesh->getSettingAsCount("top_layers") >= 4 || mesh->getSettingAsCount("bottom_layers") >= 4 );
    
    for(int order_idx : part_order_optimizer.polyOrder)
    {
        SliceLayerPart& part = layer->parts[order_idx];

        int infill_angle = 45;
        if (layer_nr & 1)
            infill_angle += 90;
        int infill_line_width =  mesh->infill_config[0].getLineWidth();
        
        int infill_line_distance = mesh->getSettingInMicrons("infill_line_distance");
        double infill_overlap = mesh->getSettingInPercentage("infill_overlap");
        
        if (mesh->getSettingBoolean("infill_before_walls"))
        {
            processMultiLayerInfill(gcode_layer, mesh, part, layer_nr, infill_line_distance, infill_overlap, infill_angle, infill_line_width);
            processSingleLayerInfill(gcode_layer, mesh, part, layer_nr, infill_line_distance, infill_overlap, infill_angle, infill_line_width);
        }
        
        processInsets(gcode_layer, mesh, part, layer_nr, z_seam_type);

        if (!mesh->getSettingBoolean("infill_before_walls"))
        {
            processMultiLayerInfill(gcode_layer, mesh, part, layer_nr, infill_line_distance, infill_overlap, infill_angle, infill_line_width);
            processSingleLayerInfill(gcode_layer, mesh, part, layer_nr, infill_line_distance, infill_overlap, infill_angle, infill_line_width);
        }

        if (skin_alternate_rotation && ( layer_nr / 2 ) & 1)
            infill_angle -= 45;
        
        int64_t skin_overlap = 0;
        processSkin(gcode_layer, mesh, part, layer_nr, skin_overlap, infill_angle, mesh->skin_config.getLineWidth());    
        
        //After a layer part, make sure the nozzle is inside the comb boundary, so we do not retract on the perimeter.
        if (!mesh->getSettingBoolean("magic_spiralize") || static_cast<int>(layer_nr) < mesh->getSettingAsCount("bottom_layers"))
            gcode_layer.moveInsideCombBoundary(mesh->getSettingInMicrons("machine_nozzle_size") * 1);
    }
    if (mesh->getSettingAsSurfaceMode("magic_mesh_surface_mode") != ESurfaceMode::NORMAL)
    {
        addMeshOpenPolyLinesToGCode(storage, mesh, gcode_layer, layer_nr);
    }
}


            


void FffGcodeWriter::processMultiLayerInfill(GCodePlanner& gcode_layer, SliceMeshStorage* mesh, SliceLayerPart& part, unsigned int layer_nr, int infill_line_distance, double infill_overlap, int infill_angle, int extrusion_width)
{
    if (infill_line_distance > 0)
    {
        //Print the thicker infill lines first. (double or more layer thickness, infill combined with previous layers)
        for(unsigned int n=1; n<part.infill_area.size(); n++)
        {
            Infill infill_comp(mesh->getSettingAsFillMethod("infill_pattern"), part.infill_area[n], 0, false, extrusion_width, infill_line_distance, infill_overlap, infill_angle, false, false);
            Polygons infill_polygons;
            Polygons infill_lines;
            infill_comp.generate(infill_polygons, infill_lines, nullptr);
            gcode_layer.addPolygonsByOptimizer(infill_polygons, &mesh->infill_config[n]);
            gcode_layer.addLinesByOptimizer(infill_lines, &mesh->infill_config[n]);
            sendPolygons(InfillType, layer_nr, infill_lines, extrusion_width);
        }
    }
}

void FffGcodeWriter::processSingleLayerInfill(GCodePlanner& gcode_layer, SliceMeshStorage* mesh, SliceLayerPart& part, unsigned int layer_nr, int infill_line_distance, double infill_overlap, int infill_angle, int extrusion_width)
{
    
    if (infill_line_distance == 0 || part.infill_area.size() == 0)
    {
        return;
    }
        
    //Combine the 1 layer thick infill with the top/bottom skin and print that as one thing.
    Polygons infill_polygons;
    Polygons infill_lines;
    
    EFillMethod pattern = mesh->getSettingAsFillMethod("infill_pattern");
    Infill infill_comp(pattern, part.infill_area[0], 0, false, extrusion_width, infill_line_distance, infill_overlap, infill_angle, false, false);
    infill_comp.generate(infill_polygons, infill_lines, nullptr);
    gcode_layer.addPolygonsByOptimizer(infill_polygons, &mesh->infill_config[0]);
    if (pattern == EFillMethod::GRID || pattern == EFillMethod::LINES || pattern == EFillMethod::TRIANGLES)
    {
        gcode_layer.addLinesByOptimizer(infill_lines, &mesh->infill_config[0], mesh->getSettingInMicrons("infill_wipe_dist")); 
    }
    else 
    {
        gcode_layer.addLinesByOptimizer(infill_lines, &mesh->infill_config[0]); 
    }
    sendPolygons(InfillType, layer_nr, infill_lines, extrusion_width);
}

void FffGcodeWriter::processInsets(GCodePlanner& gcode_layer, SliceMeshStorage* mesh, SliceLayerPart& part, unsigned int layer_nr, EZSeamType z_seam_type)
{
    bool compensate_overlap = mesh->getSettingBoolean("travel_compensate_overlapping_walls_enabled");
    if (mesh->getSettingAsCount("wall_line_count") > 0)
    {
        if (mesh->getSettingBoolean("magic_spiralize"))
        {
            if (static_cast<int>(layer_nr) >= mesh->getSettingAsCount("bottom_layers"))
                mesh->inset0_config.spiralize = true;
            if (static_cast<int>(layer_nr) == mesh->getSettingAsCount("bottom_layers") && part.insets.size() > 0)
                gcode_layer.addPolygonsByOptimizer(part.insets[0], &mesh->insetX_config);
        }
        for(int inset_number=part.insets.size()-1; inset_number>-1; inset_number--)
        {
            if (inset_number == 0)
            {
                if (!compensate_overlap)
                {
                    gcode_layer.addPolygonsByOptimizer(part.insets[0], &mesh->inset0_config, nullptr, z_seam_type);
                }
                else
                {
                    Polygons& outer_wall = part.insets[0];
                    WallOverlapComputation wall_overlap_computation(outer_wall, mesh->getSettingInMicrons("wall_line_width_0"));
                    gcode_layer.addPolygonsByOptimizer(outer_wall, &mesh->inset0_config, &wall_overlap_computation, z_seam_type);
                }
            }
            else
            {
                gcode_layer.addPolygonsByOptimizer(part.insets[inset_number], &mesh->insetX_config);
            }
        }
    }
}


void FffGcodeWriter::processSkin(GCodePlanner& gcode_layer, SliceMeshStorage* mesh, SliceLayerPart& part, unsigned int layer_nr, double infill_overlap, int infill_angle, int extrusion_width)
{
    for(SkinPart& skin_part : part.skin_parts) // TODO: optimize parts order
    {
        Polygons skin_polygons;
        Polygons skin_lines;
        
        EFillMethod pattern = mesh->getSettingAsFillMethod("top_bottom_pattern");
        int bridge = -1;
        if (layer_nr > 0)
            bridge = bridgeAngle(skin_part.outline, &mesh->layers[layer_nr-1]);
        if (bridge > -1)
        {
            pattern = EFillMethod::LINES;
        } 
        Polygons* inner_skin_outline = nullptr;
        int offset_from_inner_skin_outline = 0;
        if (pattern == EFillMethod::CONCENTRIC)
        {
            offset_from_inner_skin_outline = -extrusion_width/2;
        }
        else
        {
            for (Polygons& skin_perimeter : skin_part.insets)
            {
                sendPolygons(SkinType, layer_nr, skin_perimeter, mesh->skin_config.getLineWidth());
                gcode_layer.addPolygonsByOptimizer(skin_perimeter, &mesh->skin_config); // add polygons to gcode in inward order
            }
            if (skin_part.insets.size() > 0)
            {
                inner_skin_outline = &skin_part.insets.back();
                offset_from_inner_skin_outline = -extrusion_width/2;
                if (mesh->getSettingAsFillPerimeterGapMode("fill_perimeter_gaps") != FillPerimeterGapMode::NOWHERE)
                {
                    generateLineInfill(skin_part.perimeterGaps, 0, skin_lines, extrusion_width, extrusion_width, 0, infill_angle);
                }
            } 
        }
        
        if (inner_skin_outline == nullptr)
        {
            inner_skin_outline = &skin_part.outline;
        }
        
        Infill infill_comp(pattern, *inner_skin_outline, offset_from_inner_skin_outline, mesh->getSettingBoolean("remove_overlapping_walls_x_enabled"), extrusion_width, extrusion_width, infill_overlap, infill_angle, false, false);
        infill_comp.generate(skin_polygons, skin_lines, &part.perimeterGaps);
        
        gcode_layer.addPolygonsByOptimizer(skin_polygons, &mesh->skin_config);
        gcode_layer.addLinesByOptimizer(skin_lines, &mesh->skin_config);
        sendPolygons(SkinType, layer_nr, skin_polygons, mesh->skin_config.getLineWidth());
        sendPolygons(SkinType, layer_nr, skin_lines, mesh->skin_config.getLineWidth());
    }
    
    // handle gaps between perimeters etc.
    if (mesh->getSettingAsFillPerimeterGapMode("fill_perimeter_gaps") != FillPerimeterGapMode::NOWHERE)
    {
        Polygons perimeter_gap_lines;
        generateLineInfill(part.perimeterGaps, 0, perimeter_gap_lines, extrusion_width, extrusion_width, 0, infill_angle);
        gcode_layer.addLinesByOptimizer(perimeter_gap_lines, &mesh->skin_config);
    }
}

void FffGcodeWriter::addSupportToGCode(SliceDataStorage& storage, GCodePlanner& gcode_layer, int layer_nr, int extruder_nr_before, bool before_rest)
{
    if (!storage.support.generated || layer_nr > storage.support.layer_nr_max_filled_layer)
        return; 
    
    int support_roof_extruder_nr = getSettingAsIndex("support_roof_extruder_nr");
    int support_extruder_nr = (layer_nr == 0)? getSettingAsIndex("support_extruder_nr_layer_0") : getSettingAsIndex("support_extruder_nr");
    
    bool print_support_before_rest = support_extruder_nr == extruder_nr_before
                                    || support_roof_extruder_nr == extruder_nr_before;
    // TODO: always print support after rest when only one nozzle is used for the whole meshgroup
    
    if (print_support_before_rest != before_rest)
        return;
    
    gcode_layer.setCombing(false);
    
    int current_extruder_nr = gcode_layer.getExtruder();
    
    if (storage.support.supportLayers[layer_nr].roofs.size() > 0)
    {
        if (support_roof_extruder_nr != support_extruder_nr && support_roof_extruder_nr == current_extruder_nr)
        {
            addSupportRoofsToGCode(storage, gcode_layer, layer_nr);
            addSupportLinesToGCode(storage, gcode_layer, layer_nr);
        }
        else 
        {
            addSupportLinesToGCode(storage, gcode_layer, layer_nr);
            addSupportRoofsToGCode(storage, gcode_layer, layer_nr);
        }
    }
    else
    {
        addSupportLinesToGCode(storage, gcode_layer, layer_nr);
    }
}

void FffGcodeWriter::addSupportLinesToGCode(SliceDataStorage& storage, GCodePlanner& gcode_layer, int layer_nr)
{
    if (!storage.support.generated 
        || layer_nr > storage.support.layer_nr_max_filled_layer 
        || storage.support.supportLayers[layer_nr].supportAreas.size() == 0)
    {
        return;
    }
    
    int support_line_distance = getSettingInMicrons("support_line_distance");
    int extrusion_width = storage.support_config.getLineWidth();
    EFillMethod support_pattern = getSettingAsFillMethod("support_pattern");
    if (layer_nr == 0 && (support_pattern == EFillMethod::LINES || support_pattern == EFillMethod::ZIG_ZAG)) { support_pattern = EFillMethod::GRID; }
    
    int support_extruder_nr = (layer_nr == 0)? getSettingAsIndex("support_extruder_nr_layer_0") : getSettingAsIndex("support_extruder_nr");
    
    double infill_overlap = storage.meshgroup->getExtruderTrain(support_extruder_nr)->getSettingInPercentage("infill_overlap");
    
    setExtruder_addPrime(storage, gcode_layer, layer_nr, support_extruder_nr);
    
    Polygons& support = storage.support.supportLayers[layer_nr].supportAreas;
    
    std::vector<PolygonsPart> support_islands = support.splitIntoParts();

    PathOrderOptimizer island_order_optimizer(gcode_layer.getLastPosition());
    for(unsigned int n=0; n<support_islands.size(); n++)
    {
        island_order_optimizer.addPolygon(support_islands[n][0]);
    }
    island_order_optimizer.optimize();

    for(unsigned int n=0; n<support_islands.size(); n++)
    {
        PolygonsPart& island = support_islands[island_order_optimizer.polyOrder[n]];

        int offset_from_outline = 0;
        Infill infill_comp(support_pattern, island, offset_from_outline, false, extrusion_width, support_line_distance, infill_overlap, 0, getSettingBoolean("support_connect_zigzags"), true);
        Polygons support_polygons;
        Polygons support_lines;
        infill_comp.generate(support_polygons, support_lines, nullptr);

        if (support_pattern == EFillMethod::GRID || support_pattern == EFillMethod::TRIANGLES)
        {
            gcode_layer.addPolygonsByOptimizer(island, &storage.support_config);
            sendPolygons(SupportType, layer_nr, island, storage.support_config.getLineWidth());
        }
        gcode_layer.addPolygonsByOptimizer(support_polygons, &storage.support_config);
        gcode_layer.addLinesByOptimizer(support_lines, &storage.support_config);
        sendPolygons(SupportInfillType, layer_nr, support_polygons, storage.support_config.getLineWidth());
        sendPolygons(SupportInfillType, layer_nr, support_lines, storage.support_config.getLineWidth());
    }
}

void FffGcodeWriter::addSupportRoofsToGCode(SliceDataStorage& storage, GCodePlanner& gcode_layer, int layer_nr)
{
    if (!storage.support.generated 
        || layer_nr > storage.support.layer_nr_max_filled_layer 
        || storage.support.supportLayers[layer_nr].roofs.size() == 0)
    {
        return;
    }
    
    EFillMethod pattern = getSettingAsFillMethod("support_roof_pattern");
    int support_line_distance = getSettingInMicrons("support_roof_line_distance");
    
    int roof_extruder_nr = getSettingAsIndex("support_roof_extruder_nr");
    setExtruder_addPrime(storage, gcode_layer, layer_nr, roof_extruder_nr);
    
    double fillAngle;
    if (pattern == EFillMethod::CONCENTRIC)
    {
        fillAngle = 0;
    }
    else if (getSettingInMicrons("support_roof_height") < 2 * getSettingInMicrons("layer_height") || pattern == EFillMethod::TRIANGLES)
    {
        fillAngle = 90; // perpendicular to support lines
    }
    else 
    {
        fillAngle = 45 + (layer_nr % 2) * 90; // alternate between the two kinds of diagonal:  / and \ .
    }
    double infill_overlap = 0;
    int outline_offset =  0; 
    
    Infill infill_comp(pattern, storage.support.supportLayers[layer_nr].roofs, outline_offset, false, storage.support_roof_config.getLineWidth(), support_line_distance, infill_overlap, fillAngle, false, true);
    Polygons support_polygons;
    Polygons support_lines;
    infill_comp.generate(support_polygons, support_lines, nullptr);

    gcode_layer.addPolygonsByOptimizer(support_polygons, &storage.support_roof_config);
    gcode_layer.addLinesByOptimizer(support_lines, &storage.support_roof_config);
    sendPolygons(SupportType, layer_nr, support_polygons, storage.support_roof_config.getLineWidth());
    sendPolygons(SupportType, layer_nr, support_lines, storage.support_roof_config.getLineWidth());
}

void FffGcodeWriter::setExtruder_addPrime(SliceDataStorage& storage, GCodePlanner& gcode_layer, int layer_nr, int extruder_nr)
{
    if (extruder_nr == -1) // an object with extruder_nr==-1 means it will be printed with any current nozzle
        return;
    
    int previous_extruder = gcode_layer.getExtruder();
    if (previous_extruder == extruder_nr) { return; }
    bool extruder_changed = gcode_layer.setExtruder(extruder_nr);
    
    if (extruder_changed)
    {
        if (layer_nr == 0)
        {
            processSkirt(storage, gcode_layer, extruder_nr);
        }
        else
        {
            addPrimeTower(storage, gcode_layer, layer_nr, previous_extruder);
            
        }
    }
}

void FffGcodeWriter::addPrimeTower(SliceDataStorage& storage, GCodePlanner& gcodeLayer, int layer_nr, int prev_extruder)
{
    
    if (getSettingInMicrons("prime_tower_size") < 1)
    {
        return;
    }
    
    bool prime_tower_dir_outward = getSettingBoolean("prime_tower_dir_outward");
    bool wipe = getSettingBoolean("prime_tower_wipe_enabled");
    
    storage.primeTower.addToGcode(storage, gcodeLayer, gcode, layer_nr, prev_extruder, prime_tower_dir_outward, wipe, last_prime_tower_poly_printed);
}

void FffGcodeWriter::finalize()
{
    if (command_socket)
    {
        std::ostringstream prefix;
        prefix << ";FLAVOR:" << toString(gcode.getFlavor()) << "\n";
        prefix << ";TIME:" << int(gcode.getTotalPrintTime()) << "\n";
        if (gcode.getFlavor() == EGCodeFlavor::ULTIGCODE)
        {
            prefix << ";MATERIAL:" << int(gcode.getTotalFilamentUsed(0)) << "\n";
            prefix << ";MATERIAL2:" << int(gcode.getTotalFilamentUsed(1)) << "\n";
        }
        command_socket->sendGCodePrefix(prefix.str());
    }
    
    gcode.finalize(getSettingInMillimetersPerSecond("speed_travel"), getSettingString("machine_end_gcode").c_str());
    for(int e=0; e<getSettingAsCount("machine_extruder_count"); e++)
        gcode.writeTemperatureCommand(e, 0, false);
    
    gcode.writeComment("End of Gcode");
    /*
    the profile string below can be executed since the M25 doesn't end the gcode on an UMO and when printing via USB.
    gcode.writeCode("M25 ;Stop reading from this point on.");
    gcode.writeComment("Cura profile string:");
    gcode.writeComment(FffProcessor::getInstance()->getAllLocalSettingsString() + FffProcessor::getInstance()->getProfileString());
    */
}


}//namespace cura<|MERGE_RESOLUTION|>--- conflicted
+++ resolved
@@ -357,13 +357,8 @@
     {
         layer_thickness = getSettingInMicrons("layer_height_0");
     }
-<<<<<<< HEAD
-
+    
     int64_t comb_offset_from_outlines = storage.meshgroup->getExtruderTrain(current_extruder_planned)->getSettingInMicrons("machine_nozzle_size") * 2; // TODO: only used when there is no second wall.
-=======
-    
-    int64_t comb_offset_from_outlines = storage.meshgroup->getExtruderTrain(gcode.getExtruderNr())->getSettingInMicrons("machine_nozzle_size") * 2; // TODO: only used when there is no second wall.
->>>>>>> 8248052b
     int64_t z = storage.meshes[0].layers[layer_nr].printZ;
     GCodePlanner& gcode_layer = layer_plan_buffer.emplace_back(command_socket, storage, layer_nr, z, layer_thickness, last_position_planned, current_extruder_planned, fan_speed_layer_time_settings, getSettingBoolean("retraction_combing"), comb_offset_from_outlines, getSettingBoolean("travel_avoid_other_parts"), getSettingInMicrons("travel_avoid_distance"));
 
